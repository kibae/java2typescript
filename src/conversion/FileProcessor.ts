--- conflicted
+++ resolved
@@ -273,11 +273,7 @@
                     });
 
                     fs.mkdirSync(path.dirname(this.source.targetFile), { recursive: true });
-<<<<<<< HEAD
                     fs.writeFileSync(this.source.targetFile, converted);
-=======
-                    fs.writeFileSync(this.source.targetFile, `${builder.toString()}`);
->>>>>>> e0f87a1e
                     console.log(" done");
                 } catch (e) {
                     console.log("failed");
